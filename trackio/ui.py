import os
from typing import Any

import gradio as gr
import pandas as pd

try:
    from trackio.sqlite_storage import SQLiteStorage
    from trackio.utils import RESERVED_KEYS, TRACKIO_LOGO_PATH
except:  # noqa: E722
    from sqlite_storage import SQLiteStorage
    from utils import RESERVED_KEYS, TRACKIO_LOGO_PATH

css = """
#run-cb .wrap {
    gap: 2px;
}
#run-cb .wrap label {
    line-height: 1;
    padding: 6px;
}
"""

COLOR_PALETTE = [
    "#3B82F6",
    "#EF4444",
    "#10B981",
    "#F59E0B",
    "#8B5CF6",
    "#EC4899",
    "#06B6D4",
    "#84CC16",
    "#F97316",
    "#6366F1",
]


def get_color_mapping(runs: list[str], smoothing: bool) -> dict[str, str]:
    """Generate color mapping for runs, with transparency for original data when smoothing is enabled."""
    color_map = {}

    for i, run in enumerate(runs):
        base_color = COLOR_PALETTE[i % len(COLOR_PALETTE)]

        if smoothing:
            color_map[f"{run}_smoothed"] = base_color
            color_map[f"{run}_original"] = base_color + "4D"
        else:
            color_map[run] = base_color

    return color_map


def get_projects(request: gr.Request):
    dataset_id = os.environ.get("TRACKIO_DATASET_ID", "abidlabs/metrics")
    storage = SQLiteStorage("", "", {}, dataset_id=dataset_id)
    projects = storage.get_projects()
    if project := request.query_params.get("project"):
        interactive = False
    else:
        interactive = True
        project = projects[0] if projects else None
    return gr.Dropdown(
        label="Project",
        choices=projects,
        value=project,
        allow_custom_value=True,
        interactive=interactive,
        info=f"&#x21bb; Synced to <a href='https://huggingface.co/{dataset_id}' target='_blank'>{dataset_id}</a> every 5 min"
        if dataset_id
        else None,
    )


def get_runs(project):
    if not project:
        return []
    storage = SQLiteStorage("", "", {})
    return storage.get_runs(project)


def load_run_data(project: str | None, run: str | None, smoothing: bool):
    if not project or not run:
        return None
    storage = SQLiteStorage("", "", {})
    metrics = storage.get_metrics(project, run)
    if not metrics:
        return None
    df = pd.DataFrame(metrics)

    if "step" not in df.columns:
        df["step"] = range(len(df))

    if smoothing:
        numeric_cols = df.select_dtypes(include="number").columns
        numeric_cols = [c for c in numeric_cols if c not in RESERVED_KEYS]

        df_original = df.copy()
        df_original["run"] = f"{run}_original"
        df_original["data_type"] = "original"

        df_smoothed = df.copy()
        df_smoothed[numeric_cols] = df_smoothed[numeric_cols].ewm(alpha=0.1).mean()
        df_smoothed["run"] = f"{run}_smoothed"
        df_smoothed["data_type"] = "smoothed"

        combined_df = pd.concat([df_original, df_smoothed], ignore_index=True)
        return combined_df
    else:
        df["run"] = run
        df["data_type"] = "original"
        return df


def update_runs(project, filter_text, user_interacted_with_runs=False):
    if project is None:
        runs = []
        num_runs = 0
    else:
        runs = get_runs(project)
        num_runs = len(runs)
        if filter_text:
            runs = [r for r in runs if filter_text in r]
    if not user_interacted_with_runs:
        return gr.CheckboxGroup(
            choices=runs, value=[runs[0]] if runs else []
        ), gr.Textbox(label=f"Runs ({num_runs})")
    else:
        return gr.CheckboxGroup(choices=runs), gr.Textbox(label=f"Runs ({num_runs})")


def filter_runs(project, filter_text):
    runs = get_runs(project)
    runs = [r for r in runs if filter_text in r]
    return gr.CheckboxGroup(choices=runs, value=runs)


def toggle_timer(cb_value):
    if cb_value:
        return gr.Timer(active=True)
    else:
        return gr.Timer(active=False)


def log(project: str, run: str, metrics: dict[str, Any], dataset_id: str) -> None:
    # Note: the type hint for dataset_id should be str | None but gr.api
    # doesn't support that, see: https://github.com/gradio-app/gradio/issues/11175#issuecomment-2920203317
    storage = SQLiteStorage(project, run, {}, dataset_id=dataset_id)
    storage.log(metrics)


def sort_metrics_by_prefix(metrics: list[str]) -> list[str]:
    """
    Sort metrics by grouping prefixes together.
    Metrics without prefixes come first, then grouped by prefix.

    Example:
    Input: ["train/loss", "loss", "train/acc", "val/loss"]
    Output: ["loss", "train/acc", "train/loss", "val/loss"]
    """
    no_prefix = []
    with_prefix = []

    for metric in metrics:
        if "/" in metric:
            with_prefix.append(metric)
        else:
            no_prefix.append(metric)

    no_prefix.sort()

    prefix_groups = {}
    for metric in with_prefix:
        prefix = metric.split("/")[0]
        if prefix not in prefix_groups:
            prefix_groups[prefix] = []
        prefix_groups[prefix].append(metric)

    sorted_with_prefix = []
    for prefix in sorted(prefix_groups.keys()):
        sorted_with_prefix.extend(sorted(prefix_groups[prefix]))

    return no_prefix + sorted_with_prefix


def configure(request: gr.Request):
    if metrics := request.query_params.get("metrics"):
        return metrics.split(",")
    else:
        return []


with gr.Blocks(theme="citrus", title="Trackio Dashboard", css=css) as demo:
    with gr.Sidebar() as sidebar:
        gr.Markdown(
            f"<div style='display: flex; align-items: center; gap: 8px;'><img src='/gradio_api/file={TRACKIO_LOGO_PATH}' width='32' height='32'><span style='font-size: 2em; font-weight: bold;'>Trackio</span></div>"
        )
        project_dd = gr.Dropdown(label="Project")
        run_tb = gr.Textbox(label="Runs", placeholder="Type to filter...")
        run_cb = gr.CheckboxGroup(
            label="Runs", choices=[], interactive=True, elem_id="run-cb"
        )

    with gr.Sidebar(position="right", open=False) as settings_sidebar:
        gr.Markdown("### ⚙️ Settings")
        realtime_cb = gr.Checkbox(label="Refresh realtime", value=True)
        smoothing_cb = gr.Checkbox(label="Smoothing", value=True)

    timer = gr.Timer(value=1)
    metrics_subset = gr.State([])
    user_interacted_with_run_cb = gr.State(False)

    gr.on(
        [demo.load],
        fn=configure,
        outputs=metrics_subset,
    )
    gr.on(
        [demo.load],
        fn=get_projects,
        outputs=project_dd,
        show_progress="hidden",
    )
    gr.on(
        [timer.tick],
        fn=update_runs,
        inputs=[project_dd, run_tb, user_interacted_with_run_cb],
        outputs=[run_cb, run_tb],
        show_progress="hidden",
    )
    gr.on(
        [demo.load, project_dd.change],
        fn=update_runs,
        inputs=[project_dd, run_tb],
        outputs=[run_cb, run_tb],
        show_progress="hidden",
    )

    realtime_cb.change(
        fn=toggle_timer,
        inputs=realtime_cb,
        outputs=timer,
        api_name="toggle_timer",
    )
    run_cb.input(
        fn=lambda: True,
        outputs=user_interacted_with_run_cb,
    )
    run_tb.input(
        fn=filter_runs,
        inputs=[project_dd, run_tb],
        outputs=run_cb,
    )

    gr.api(
        fn=log,
        api_name="log",
    )

    x_lim = gr.State(None)

    def update_x_lim(select_data: gr.SelectData):
        return select_data.index

    @gr.render(
<<<<<<< HEAD
        triggers=[demo.load, run_dd.change, timer.tick, smoothing_cb.change, x_lim.change],
        inputs=[project_dd, run_dd, smoothing_cb, metrics_subset, x_lim],
=======
        triggers=[
            demo.load,
            run_cb.change,
            timer.tick,
            smoothing_cb.change,
            x_lim.change,
        ],
        inputs=[project_dd, run_cb, smoothing_cb, metrics_subset, x_lim],
>>>>>>> b7550859
    )
    def update_dashboard(project, runs, smoothing, metrics_subset, x_lim_value):
        dfs = []
        original_runs = runs.copy()

        for run in runs:
            df = load_run_data(project, run, smoothing)
            if df is not None:
                dfs.append(df)

        if dfs:
            master_df = pd.concat(dfs, ignore_index=True)
        else:
            master_df = pd.DataFrame()

        if master_df.empty:
            return

        numeric_cols = master_df.select_dtypes(include="number").columns
        numeric_cols = [
            c for c in numeric_cols if c not in RESERVED_KEYS and c != "step"
        ]
        if metrics_subset:
            numeric_cols = [c for c in numeric_cols if c in metrics_subset]
<<<<<<< HEAD
        with gr.Row(key="row"):
            for col_idx, col in enumerate(numeric_cols):
                plot = gr.LinePlot(
                    master_df,
                    x="step",
                    y=col,
                    color="run" if "run" in master_df.columns else None,
                    title=col,
                    key=f"plot-{col_idx}",
                    preserved_by_key=None,
                    x_lim=x_lim_value,
                    min_width=400,
                )
                plot.select(update_x_lim, outputs=x_lim, key=f"select-{col_idx}")
                plot.double_click(lambda: None, outputs=x_lim, key=f"double-{col_idx}")
=======
        numeric_cols = sort_metrics_by_prefix(list(numeric_cols))

        color_map = get_color_mapping(original_runs, smoothing)

        plots: list[gr.LinePlot] = []
        for col in range((len(numeric_cols) + 1) // 2):
            with gr.Row(key=f"row-{col}"):
                for i in range(2):
                    metric_idx = 2 * col + i
                    if metric_idx < len(numeric_cols):
                        metric_name = numeric_cols[metric_idx]

                        metric_df = master_df.dropna(subset=[metric_name])

                        if not metric_df.empty:
                            plot = gr.LinePlot(
                                metric_df,
                                x="step",
                                y=metric_name,
                                color="run" if "run" in metric_df.columns else None,
                                color_map=color_map,
                                title=metric_name,
                                key=f"plot-{col}-{i}",
                                preserved_by_key=None,
                                x_lim=x_lim_value,
                                y_lim=[
                                    metric_df[metric_name].min(),
                                    metric_df[metric_name].max(),
                                ],
                                show_fullscreen_button=True,
                            )
                            plots.append(plot)

        for plot in plots:
            plot.select(update_x_lim, outputs=x_lim)
            plot.double_click(lambda: None, outputs=x_lim)

>>>>>>> b7550859

if __name__ == "__main__":
    demo.launch(allowed_paths=[TRACKIO_LOGO_PATH], show_api=False)<|MERGE_RESOLUTION|>--- conflicted
+++ resolved
@@ -263,10 +263,6 @@
         return select_data.index
 
     @gr.render(
-<<<<<<< HEAD
-        triggers=[demo.load, run_dd.change, timer.tick, smoothing_cb.change, x_lim.change],
-        inputs=[project_dd, run_dd, smoothing_cb, metrics_subset, x_lim],
-=======
         triggers=[
             demo.load,
             run_cb.change,
@@ -275,7 +271,6 @@
             x_lim.change,
         ],
         inputs=[project_dd, run_cb, smoothing_cb, metrics_subset, x_lim],
->>>>>>> b7550859
     )
     def update_dashboard(project, runs, smoothing, metrics_subset, x_lim_value):
         dfs = []
@@ -300,61 +295,33 @@
         ]
         if metrics_subset:
             numeric_cols = [c for c in numeric_cols if c in metrics_subset]
-<<<<<<< HEAD
+
+        numeric_cols = sort_metrics_by_prefix(list(numeric_cols))
+        color_map = get_color_mapping(original_runs, smoothing)
+
         with gr.Row(key="row"):
-            for col_idx, col in enumerate(numeric_cols):
-                plot = gr.LinePlot(
-                    master_df,
-                    x="step",
-                    y=col,
-                    color="run" if "run" in master_df.columns else None,
-                    title=col,
-                    key=f"plot-{col_idx}",
-                    preserved_by_key=None,
-                    x_lim=x_lim_value,
-                    min_width=400,
-                )
-                plot.select(update_x_lim, outputs=x_lim, key=f"select-{col_idx}")
-                plot.double_click(lambda: None, outputs=x_lim, key=f"double-{col_idx}")
-=======
-        numeric_cols = sort_metrics_by_prefix(list(numeric_cols))
-
-        color_map = get_color_mapping(original_runs, smoothing)
-
-        plots: list[gr.LinePlot] = []
-        for col in range((len(numeric_cols) + 1) // 2):
-            with gr.Row(key=f"row-{col}"):
-                for i in range(2):
-                    metric_idx = 2 * col + i
-                    if metric_idx < len(numeric_cols):
-                        metric_name = numeric_cols[metric_idx]
-
-                        metric_df = master_df.dropna(subset=[metric_name])
-
-                        if not metric_df.empty:
-                            plot = gr.LinePlot(
-                                metric_df,
-                                x="step",
-                                y=metric_name,
-                                color="run" if "run" in metric_df.columns else None,
-                                color_map=color_map,
-                                title=metric_name,
-                                key=f"plot-{col}-{i}",
-                                preserved_by_key=None,
-                                x_lim=x_lim_value,
-                                y_lim=[
-                                    metric_df[metric_name].min(),
-                                    metric_df[metric_name].max(),
-                                ],
-                                show_fullscreen_button=True,
-                            )
-                            plots.append(plot)
-
-        for plot in plots:
-            plot.select(update_x_lim, outputs=x_lim)
-            plot.double_click(lambda: None, outputs=x_lim)
-
->>>>>>> b7550859
+            for metric_idx, metric_name in enumerate(numeric_cols):
+                metric_df = master_df.dropna(subset=[metric_name])
+                if not metric_df.empty:
+                    plot = gr.LinePlot(
+                        metric_df,
+                        x="step",
+                        y=metric_name,
+                        color="run" if "run" in metric_df.columns else None,
+                        color_map=color_map,
+                        title=metric_name,
+                        key=f"plot-{metric_idx}",
+                        preserved_by_key=None,
+                        x_lim=x_lim_value,
+                        y_lim=[
+                            metric_df[metric_name].min(),
+                            metric_df[metric_name].max(),
+                        ],
+                        show_fullscreen_button=True,
+                    )
+                plot.select(update_x_lim, outputs=x_lim, key=f"select-{metric_idx}")
+                plot.double_click(lambda: None, outputs=x_lim, key=f"double-{metric_idx}")
+
 
 if __name__ == "__main__":
     demo.launch(allowed_paths=[TRACKIO_LOGO_PATH], show_api=False)